--- conflicted
+++ resolved
@@ -19,39 +19,11 @@
 from psi import get_config, set_config
 
 
-<<<<<<< HEAD
-experiment_descriptions = {
-    'passive': {
-        'manifests': [
-            'psi.controller.passive_manifest.PassiveManifest',
-            'psi.data.trial_log_counter.manifest.TrialLogCounterManifest',
-        ],
-    },
-    'appetitive_gonogo_food': {
-        'manifests': [
-            'psi.application.experiment.appetitive.ControllerManifest',
-        ],
-    },
-    'abr': {
-        'manifests': [
-            'psi.application.experiment.abr.ControllerManifest',
-            'psi.data.trial_log.manifest.TrialLogManifest',
-            'psi.data.event_log.manifest.EventLogManifest',
-        ],
-    },
-    'noise_exposure': {
-        'manifests': [
-            'psi.application.experiment.noise_exposure.ControllerManifest',
-            'psi.data.event_log.manifest.EventLogManifest',
-        ],
-    }
-=======
 experiments = {
     'passive': 'psi.controller.passive_manifest.PassiveManifest',
     'appetitive_gonogo_food': 'psi.application.experiment.appetitive.ControllerManifest',
     'abr': 'psi.application.experiment.abr.ControllerManifest',
     'noise_exposure': 'psi.application.experiment.noise_exposure.ControllerManifest',
->>>>>>> 5fff9ab1
 }
 
 
@@ -151,38 +123,11 @@
         # really need to deal with at the moment.
         warnings.simplefilter(action="ignore", category=FutureWarning)
 
-<<<<<<< HEAD
-    experiment_description = experiment_descriptions[args.experiment]
-    manifests = [m() for m in application.get_manifests(experiment_description['manifests'])]
-    manifests.insert(0, application.get_io_manifest(args.io)())
-
-    workbench, plugin_ids = application.initialize_workbench(manifests)
-    core = workbench.get_plugin('enaml.workbench.core')
-    base_path = get_base_path(args.pathname, args.experiment)
-    core.invoke_command('psi.data.set_base_path', {'base_path': base_path})
-
-    core.invoke_command('enaml.workbench.ui.select_workspace',
-                        {'workspace': 'psi.experiment.workspace'})
-
-    # the application is started (the application needs to load the plugins
-    # first). For example, the controller IO extension point will automatically
-    # load a series of manifests based on the equipment described in the IO
-    # manifest. First, we need to load the experiment plugin to ensure that it
-    # initializes everything properly. Then we can load the default layout and
-    # preferences.
-    log.info('Loading experiment plugin')
-    ui = workbench.get_plugin('enaml.workbench.ui')
-    ui.show_window()
-
-    workbench.get_plugin('psi.controller')
-    workbench.get_plugin('psi.experiment')
-=======
     from enaml.workbench.api import Workbench
     with enaml.imports():
         from enaml.workbench.core.core_manifest import CoreManifest
         from enaml.workbench.ui.ui_manifest import UIManifest
         from psi.experiment.manifest import ExperimentManifest
->>>>>>> 5fff9ab1
 
     workbench = Workbench()
     workbench.register(CoreManifest())
