--- conflicted
+++ resolved
@@ -226,7 +226,6 @@
     name='golay',
     title='golay',
     required=True,
-<<<<<<< HEAD
     manifest='psi.application.experiment.calibration_mixins.GolayMixin'
 )
 
@@ -240,13 +239,6 @@
 
 
 speaker_calibration_controller = PluginDescription(
-=======
-    manifest='psi.application.experiment.golay_mixin.GolayMixin'
-)
-
-
-speaker_calibration_controller_golay = PluginDescription(
->>>>>>> 8d28b92c
     name='controller',
     title='Controller',
     required=True,
@@ -257,40 +249,18 @@
 speaker_calibration_golay_experiment = ParadigmDescription(
     name='speaker_calibration_golay',
     title='Speaker calibration (Golay)',
-<<<<<<< HEAD
     type='calibration',
     plugins=[
         speaker_calibration_controller,
-=======
-    type='ear',
-    plugins=[
-        speaker_calibration_controller_golay,
->>>>>>> 8d28b92c
         golay_mixin,
     ]
 )
 
 
-<<<<<<< HEAD
 speaker_calibration_chirp_experiment = ParadigmDescription(
     name='speaker_calibration_chirp',
     title='Speaker calibration (chirp)',
     type='calibration',
-=======
-
-speaker_calibration_controller = PluginDescription(
-    name='controller',
-    title='Controller',
-    required=True,
-    manifest='psi.application.experiment.speaker_calibration.SpeakerCalibrationManifest',
-)
-
-
-speaker_calibration_experiment = ParadigmDescription(
-    name='speaker_calibration',
-    title='Speaker calibration',
-    type='ear',
->>>>>>> 8d28b92c
     plugins=[
         speaker_calibration_controller,
         chirp_mixin,
@@ -415,12 +385,8 @@
     #'dpoae_time': dpoae_time_experiment,
     'dpoae_contra': dpoae_contra_experiment,
     'dpoae_io': dpoae_io_experiment,
-<<<<<<< HEAD
     #'speaker_calibration': speaker_calibration_experiment,
     'speaker_calibration_chirp': speaker_calibration_chirp_experiment,
-=======
-    'speaker_calibration': speaker_calibration_experiment,
->>>>>>> 8d28b92c
     'speaker_calibration_golay': speaker_calibration_golay_experiment,
     'appetitive_gonogo_food': appetitive_experiment,
     'noise_exposure': noise_exposure_experiment,
